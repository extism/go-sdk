package extism

import (
	"bytes"
	"context"
	"encoding/json"
	"fmt"
	"log"
	"math/rand"
	"os"
	"testing"
	"time"

	"github.com/stretchr/testify/assert"
	"github.com/tetratelabs/wazero"
	"github.com/tetratelabs/wazero/api"
	"github.com/tetratelabs/wazero/sys"
)

func TestWasmUrl(t *testing.T) {
	url := "https://raw.githubusercontent.com/extism/extism/main/wasm/code.wasm"
	wasm := WasmUrl{
		Url:  url,
		Name: "code",
		Hash: "0c1779c48f56f94b3e3624d76f55e38215870c59ccb3d41f6ba8b2bc22f218f5",
	}

	manifest := Manifest{
		Wasm:         []Wasm{wasm},
		Config:       make(map[string]string),
		AllowedHosts: []string{},
		AllowedPaths: make(map[string]string),
	}

	_, ok := plugin(t, manifest)
	assert.True(t, ok, "Plugin must be succussfuly created")
}

func TestHashMismatch(t *testing.T) {
	wasm := WasmFile{
		Path: "wasm/alloc.wasm",
		Name: "code",
		Hash: "------",
	}

	manifest := Manifest{
		Wasm:         []Wasm{wasm},
		Config:       make(map[string]string),
		AllowedHosts: []string{},
		AllowedPaths: make(map[string]string),
	}

	ctx := context.Background()
	config := wasiPluginConfig()

	_, err := NewPlugin(ctx, manifest, config, []HostFunction{})

	assert.NotNil(t, err, "Plugin must fail")
}

func TestFunctionExsits(t *testing.T) {
	manifest := manifest("alloc.wasm")

	if plugin, ok := plugin(t, manifest); ok {
		defer plugin.Close()

		assert.True(t, plugin.FunctionExists("run_test"))
		assert.False(t, plugin.FunctionExists("i_dont_exist"))
	}
}

func TestFailOnUnknownFunction(t *testing.T) {
	manifest := manifest("alloc.wasm")

	if plugin, ok := plugin(t, manifest); ok {
		defer plugin.Close()

		_, _, err := plugin.Call("i_dont_exist", []byte{})
		assert.NotNil(t, err, "Call to unknwon function must fail")
	}
}

func TestCallFunction(t *testing.T) {
	manifest := manifest("count_vowels.wasm")

	if plugin, ok := plugin(t, manifest); ok {
		defer plugin.Close()

		cases := map[string]int{
			"hello world": 3,
			"aaaaaa":      6,
			"":            0,
			"bbbbbbb":     0,
		}

		for input, expected := range cases {
			exit, output, err := plugin.Call("count_vowels", []byte(input))

			if assertCall(t, err, exit) {
				var actual map[string]int
				json.Unmarshal(output, &actual)

				assert.Equal(t, expected, actual["count"], "'%s' contains %v vowels", input, expected)
			}
		}
	}
}

func TestClosePlugin(t *testing.T) {
	manifest := manifest("alloc.wasm")

	if plugin, ok := plugin(t, manifest); ok {

		exit, _, err := plugin.Call("run_test", []byte{})
		assertCall(t, err, exit)

		plugin.Close()

		_, _, err = plugin.Call("run_test", []byte{})
		assert.NotNil(t, err, "Call must fail after plugin was closed")
	}
}

func TestAlloc(t *testing.T) {
	manifest := manifest("alloc.wasm")

	if plugin, ok := plugin(t, manifest); ok {
		defer plugin.Close()

		exit, _, err := plugin.Call("run_test", []byte{})

		assertCall(t, err, exit)
	}
}

func TestConfig(t *testing.T) {

	params := map[string]string{
		"hello": `{"config": "hello"}`,
		"":      `{"config": "<unset by host>"}`,
	}

	for k, v := range params {
		manifest := manifest("config.wasm")

		if k != "" {
			manifest.Config["thing"] = k
		}

		if plugin, ok := plugin(t, manifest); ok {
			defer plugin.Close()

			exit, output, err := plugin.Call("run_test", []byte{})

			if assertCall(t, err, exit) {
				actual := string(output)
				expected := v

				assert.Equal(t, expected, actual)
			}
		}
	}
}

func TestFail(t *testing.T) {
	manifest := manifest("fail.wasm")

	if plugin, ok := plugin(t, manifest); ok {
		defer plugin.Close()

		exit, _, err := plugin.Call("run_test", []byte{})

		assert.Equal(t, uint32(1), exit, "Exit code must be 1")
		assert.Equal(t, "Some error message", err.Error())
	}
}

func TestHello(t *testing.T) {
	manifest := manifest("hello.wasm")

	if plugin, ok := plugin(t, manifest); ok {
		defer plugin.Close()

		exit, output, err := plugin.Call("run_test", []byte{})

		if assertCall(t, err, exit) {
			actual := string(output)
			expected := "Hello, world!"

			assert.Equal(t, expected, actual)
		}
	}
}

func TestExit(t *testing.T) {
	cases := map[string]uint32{
		"-1":  0xffffffff, // NOTE: wazero doesn't support negative exit codes
		"500": 500,
		"abc": 1,
		"":    2,
	}

	for config, expected := range cases {
		manifest := manifest("exit.wasm")

		if plugin, ok := plugin(t, manifest); ok {
			defer plugin.Close()

			if config != "" {
				plugin.Config["code"] = config
			}

			actual, _, err := plugin.Call("_start", []byte{})

			if actual != 0 {
				assert.NotNil(t, err, fmt.Sprintf("err can't be nil. config: %v", config))
			}

			assert.Equal(t, expected, actual, fmt.Sprintf("exit must be %v. config: '%v'", expected, config))
		}
	}
}

func TestHost_simple(t *testing.T) {
	manifest := manifest("host.wasm")

	mult := NewHostFunctionWithStack(
		"mult",
		func(ctx context.Context, plugin *CurrentPlugin, stack []uint64) {
			a := api.DecodeI32(stack[0])
			b := api.DecodeI32(stack[1])

			stack[0] = api.EncodeI32(a * b)
		},
		[]api.ValueType{PTR, PTR},
		[]api.ValueType{PTR},
	)

	if plugin, ok := plugin(t, manifest, mult); ok {
		defer plugin.Close()

		exit, output, err := plugin.Call("run_test", []byte{})

		if assertCall(t, err, exit) {
			actual := string(output)
			expected := "42 x 2 = 84"

			assert.Equal(t, expected, actual)
		}
	}
}

func TestHost_memory(t *testing.T) {
	manifest := manifest("host_memory.wasm")

	mult := NewHostFunctionWithStack(
		"to_upper",
		func(ctx context.Context, plugin *CurrentPlugin, stack []uint64) {
			offset := stack[0]
			buffer, err := plugin.ReadBytes(offset)
			if err != nil {
				panic(err)
			}

			result := bytes.ToUpper(buffer)
			plugin.Logf(LogLevelDebug, "Result: %s", result)

			plugin.Free(offset)

			offset, err = plugin.WriteBytes(result)
			if err != nil {
				panic(err)
			}

			stack[0] = offset
		},
		[]api.ValueType{PTR},
		[]api.ValueType{PTR},
	)

	mult.SetNamespace("host")

	if plugin, ok := plugin(t, manifest, mult); ok {
		defer plugin.Close()

		exit, output, err := plugin.Call("run_test", []byte("Frodo"))

		if assertCall(t, err, exit) {
			actual := string(output)
			expected := "HELLO FRODO!"

			assert.Equal(t, expected, actual)
		}
	}
}

func TestHost_multiple(t *testing.T) {
	manifest := manifest("host_multiple.wasm")

	config := PluginConfig{
		ModuleConfig: wazero.NewModuleConfig().WithSysWalltime(),
		EnableWasi:   true,
	}

	green_message := NewHostFunctionWithStack(
		"hostGreenMessage",
		func(ctx context.Context, plugin *CurrentPlugin, stack []uint64) {
			offset := stack[0]
			input, err := plugin.ReadString(offset)

			if err != nil {
				fmt.Println("🥵", err.Error())
				panic(err)
			}

			message := "🟢:" + string(input)
			offset, err = plugin.WriteString(message)

			if err != nil {
				fmt.Println("🥵", err.Error())
				panic(err)
			}

			stack[0] = offset
		},
		[]api.ValueType{PTR},
		[]api.ValueType{PTR},
	)

	purple_message := NewHostFunctionWithStack(
		"hostPurpleMessage",
		func(ctx context.Context, plugin *CurrentPlugin, stack []uint64) {
			offset := stack[0]
			input, err := plugin.ReadString(offset)

			if err != nil {
				fmt.Println("🥵", err.Error())
				panic(err)
			}

			message := "🟣:" + string(input)
			offset, err = plugin.WriteString(message)

			if err != nil {
				fmt.Println("🥵", err.Error())
				panic(err)
			}

			stack[0] = offset
		},
		[]api.ValueType{PTR},
		[]api.ValueType{PTR},
	)

	hostFunctions := []HostFunction{
		purple_message,
		green_message,
	}

	ctx := context.Background()
	pluginInst, err := NewPlugin(ctx, manifest, config, hostFunctions)

	if err != nil {
		panic(err)
	}

	_, res, err := pluginInst.Call(
		"say_green",
		[]byte("John Doe"),
	)
	assert.Equal(t, "🟢:🫱 Hey from say_green John Doe", string(res))

	_, res, err = pluginInst.Call(
		"say_purple",
		[]byte("Jane Doe"),
	)
	assert.Equal(t, "🟣:👋 Hello from say_purple Jane Doe", string(res))
}

func TestHTTP_allowed(t *testing.T) {
	manifest := manifest("http.wasm")
	manifest.AllowedHosts = []string{"jsonplaceholder.*.com"}

	if plugin, ok := plugin(t, manifest); ok {
		defer plugin.Close()

		exit, output, err := plugin.Call("run_test", []byte{})

		if assertCall(t, err, exit) {
			actual := string(output)
			expected := `
{
	"userId": 1,
	"id": 1,
	"title": "delectus aut autem",
	"completed": false
}`

			assert.JSONEq(t, expected, actual)
		}
	}
}

func TestHTTP_denied(t *testing.T) {
	allowed := []string{
		"", // If no allowed hosts are defined, then all requests are denied
		"google.*"}

	for _, url := range allowed {
		manifest := manifest("http.wasm")
		if url != "" {
			manifest.AllowedHosts = []string{url}
		}

		if plugin, ok := plugin(t, manifest); ok {
			defer plugin.Close()

			exit, _, err := plugin.Call("run_test", []byte{})

			assert.Equal(t, uint32(1), exit, "HTTP Request must fail")
			assert.Contains(t, err.Error(), "HTTP request to 'https://jsonplaceholder.typicode.com/todos/1' is not allowed")
		}
	}
}

func TestLog_default(t *testing.T) {
	manifest := manifest("log.wasm")

	var buf bytes.Buffer
	log.SetOutput(&buf)
	defer func() {
		log.SetOutput(os.Stderr)
	}()

	type LogEntry struct {
		message string
		level   LogLevel
	}

	if plugin, ok := plugin(t, manifest); ok {
		defer plugin.Close()

		exit, _, err := plugin.Call("run_test", []byte{})

		if assertCall(t, err, exit) {
			logs := buf.String()

			assert.Contains(t, logs, "this is a warning log")
			assert.Contains(t, logs, "this is an erorr log")
		}
	}
}

func TestLog_custom(t *testing.T) {
	manifest := manifest("log.wasm")

	type LogEntry struct {
		message string
		level   LogLevel
	}

	if plugin, ok := plugin(t, manifest); ok {
		defer plugin.Close()

		actual := []LogEntry{}

		plugin.SetLogger(func(level LogLevel, message string) {
			actual = append(actual, LogEntry{message: message, level: level})
			switch level {
			case LogLevelInfo:
				assert.Equal(t, fmt.Sprintf("%s", level), "INFO")
			case LogLevelWarn:
				assert.Equal(t, fmt.Sprintf("%s", level), "WARN")
			case LogLevelError:
				assert.Equal(t, fmt.Sprintf("%s", level), "ERROR")
			}
		})

		plugin.SetLogLevel(LogLevelInfo)

		exit, _, err := plugin.Call("run_test", []byte{})

		if assertCall(t, err, exit) {
			expected := []LogEntry{
				{message: "this is an info log", level: LogLevelInfo},
				{message: "this is a warning log", level: LogLevelWarn},
				{message: "this is an erorr log", level: LogLevelError}}

			assert.Equal(t, expected, actual)
		}
	}
}

func TestTimeout(t *testing.T) {
	manifest := manifest("sleep.wasm")
	manifest.Timeout = 100            // 100ms
	manifest.Config["duration"] = "3" // sleep for 3 seconds

	config := PluginConfig{
		ModuleConfig: wazero.NewModuleConfig().WithSysWalltime(),
		EnableWasi:   true,
	}

	plugin, err := NewPlugin(context.Background(), manifest, config, []HostFunction{})

	if err != nil {
		t.Errorf("Could not create plugin: %v", err)
	}

	defer plugin.Close()

	exit, _, err := plugin.Call("run_test", []byte{})

	assert.Equal(t, sys.ExitCodeDeadlineExceeded, exit, "Exit code must be `sys.ExitCodeDeadlineExceeded`")
	assert.Equal(t, "module closed with context deadline exceeded", err.Error())
}

func TestCancel(t *testing.T) {
	manifest := manifest("sleep.wasm")
	manifest.Config["duration"] = "3" // sleep for 3 seconds

	ctx, cancel := context.WithCancel(context.Background())
	config := PluginConfig{
		ModuleConfig:  wazero.NewModuleConfig().WithSysWalltime(),
		EnableWasi:    true,
		RuntimeConfig: wazero.NewRuntimeConfig().WithCloseOnContextDone(true),
	}

	plugin, err := NewPlugin(ctx, manifest, config, []HostFunction{})

	if err != nil {
		t.Errorf("Could not create plugin: %v", err)
	}

	defer plugin.Close()

	go func() {
		time.Sleep(100 * time.Millisecond)
		cancel()
	}()

	exit, _, err := plugin.Call("run_test", []byte{})

	assert.Equal(t, sys.ExitCodeContextCanceled, exit, "Exit code must be `sys.ExitCodeContextCanceled`")
	assert.Equal(t, "module closed with context canceled", err.Error())
}

func TestVar(t *testing.T) {
	manifest := manifest("var.wasm")

	if plugin, ok := plugin(t, manifest); ok {
		defer plugin.Close()

		plugin.Var["a"] = uintToLEBytes(10)

		exit, _, err := plugin.Call("run_test", []byte{})

		if assertCall(t, err, exit) {
			actual := uintFromLEBytes(plugin.Var["a"])
			expected := uint(20)

			assert.Equal(t, expected, actual)
		}

		exit, _, err = plugin.Call("run_test", []byte{})

		if assertCall(t, err, exit) {
			actual := uintFromLEBytes(plugin.Var["a"])
			expected := uint(40)

			assert.Equal(t, expected, actual)
		}
	}

}

func TestFS(t *testing.T) {
	manifest := manifest("fs.wasm")
	manifest.AllowedPaths = map[string]string{
		"testdata": "/mnt",
	}

	if plugin, ok := plugin(t, manifest); ok {
		defer plugin.Close()

		exit, output, err := plugin.Call("run_test", []byte{})

		if assertCall(t, err, exit) {
			actual := string(output)
			expected := "hello world!"

			assert.Equal(t, expected, actual)
		}
	}
}

func TestCountVowels(t *testing.T) {
	manifest := manifest("count_vowels.wasm")

	if plugin, ok := plugin(t, manifest); ok {
		defer plugin.Close()

		exit, output, err := plugin.Call("count_vowels", []byte("hello world"))

		if assertCall(t, err, exit) {
			expected := 3 // 3 vowels

			var actual map[string]int
			json.Unmarshal(output, &actual)

			assert.Equal(t, expected, actual["count"])
		}
	}
}

func TestMultipleCallsOutput(t *testing.T) {
	manifest := manifest("count_vowels.wasm")

	if plugin, ok := plugin(t, manifest); ok {
		defer plugin.Close()

		exit, output1, err := plugin.Call("count_vowels", []byte("aaa"))

		if !assertCall(t, err, exit) {
			return
		}

		exit, output2, err := plugin.Call("count_vowels", []byte("bbba"))

		if !assertCall(t, err, exit) {
			return
		}

		assert.Equal(t, `{"count":3,"total":3,"vowels":"aeiouAEIOU"}`, string(output1))
		assert.Equal(t, `{"count":1,"total":4,"vowels":"aeiouAEIOU"}`, string(output2))
	}
}

func TestHelloHaskell(t *testing.T) {
	var buf bytes.Buffer
	log.SetOutput(&buf)
	defer func() {
		log.SetOutput(os.Stderr)
	}()

	manifest := manifest("hello_haskell.wasm")

	if plugin, ok := plugin(t, manifest); ok {
		defer plugin.Close()

		plugin.SetLogLevel(LogLevelTrace)
		plugin.Config["greeting"] = "Howdy"

		exit, output, err := plugin.Call("testing", []byte("John"))

		if assertCall(t, err, exit) {
			actual := string(output)
			expected := "Howdy, John"

			assert.Equal(t, expected, actual)

			logs := buf.String()

			assert.Contains(t, logs, "Initialized Haskell language runtime.")
		}
	}
}

<<<<<<< HEAD
func BenchmarkInitialize(b *testing.B) {
	ctx := context.Background()
	cache := wazero.NewCompilationCache()
	defer cache.Close(ctx)

	b.ResetTimer()
	b.Run("noop", func(b *testing.B) {
		b.ReportAllocs()
		for i := 0; i < b.N; i++ {
			manifest := Manifest{Wasm: []Wasm{WasmFile{Path: "wasm/noop.wasm"}}}

			config := PluginConfig{
				EnableWasi:    true,
				ModuleConfig:  wazero.NewModuleConfig(),
				RuntimeConfig: wazero.NewRuntimeConfig(),
			}

			_, err := NewPlugin(ctx, manifest, config, []HostFunction{})
			if err != nil {
				panic(err)
			}
		}
	})
}

func BenchmarkInitializeWithCache(b *testing.B) {
	ctx := context.Background()
	cache := wazero.NewCompilationCache()
	defer cache.Close(ctx)

	b.ResetTimer()
	b.Run("noop", func(b *testing.B) {
		b.ReportAllocs()
		for i := 0; i < b.N; i++ {
			manifest := Manifest{Wasm: []Wasm{WasmFile{Path: "wasm/noop.wasm"}}}

			config := PluginConfig{
				EnableWasi:    true,
				ModuleConfig:  wazero.NewModuleConfig(),
				RuntimeConfig: wazero.NewRuntimeConfig().WithCompilationCache(cache),
			}

			_, err := NewPlugin(ctx, manifest, config, []HostFunction{})
			if err != nil {
				panic(err)
			}
		}
	})
=======
func TestJsonManifest(t *testing.T) {
	m := `
	{
		"wasm": [
		  {
			"path": "wasm/sleep.wasm"
		  }
		],
		"memory": {
		  "max_pages": 100
		},
		"config": {
		  "key1": "value1",
		  "key2": "value2",
		  "duration": "3"
		},
		"timeout_ms": 100
	}
	`

	manifest := Manifest{}
	err := manifest.UnmarshalJSON([]byte(m))
	if err != nil {
		t.Error(err)
	}

	if plugin, ok := plugin(t, manifest); ok {
		defer plugin.Close()

		exit, _, err := plugin.Call("run_test", []byte{})

		assert.Equal(t, sys.ExitCodeDeadlineExceeded, exit, "Exit code must be `sys.ExitCodeDeadlineExceeded`")
		assert.Equal(t, "module closed with context deadline exceeded", err.Error())
	}
>>>>>>> 055ce19f
}

func BenchmarkNoop(b *testing.B) {
	ctx := context.Background()
	cache := wazero.NewCompilationCache()
	defer cache.Close(ctx)

	manifest := Manifest{Wasm: []Wasm{WasmFile{Path: "wasm/noop.wasm"}}}

	config := PluginConfig{
		EnableWasi:    true,
		ModuleConfig:  wazero.NewModuleConfig(),
		RuntimeConfig: wazero.NewRuntimeConfig().WithCompilationCache(cache),
	}

	plugin, err := NewPlugin(ctx, manifest, config, []HostFunction{})
	if err != nil {
		panic(err)
	}

	b.ResetTimer()

	b.Run("noop", func(b *testing.B) {
		b.ReportAllocs()

		for i := 0; i < b.N; i++ {
			_, _, err := plugin.Call("run_test", []byte{})
			if err != nil {
				panic(err)
			}
		}
	})
}

var (
	Regex2048 = "BYwnOjWhprPmDncp8qpQ5CY4r1RGZuqKLBowmtMCd test ETjLOG685YC4RIjXB0HadNpqYS4M7GPGUVAKRZRC1ibqQqGnuzqX2Hjosm6MKNCp5QifX7Up2phqkFqkjpSu3k59oi6M5YbTMiy4JukVFx2402IlrHU1McK7US0skB1cF0W2ZDpsypNmGJRXRMY0pPsYbw7G2a0xJnhTITXcuF5xJWR1rz5zdGZQbbjZoHZcEnveDFq5kOmCVc test DsJVHTsAlypLI9sVtbTLwmE1DG2C6AgUo3GO1DpCx3jV43oXUxaTVJqZO13AYqvNPbxizYZ5BckZFBbJybY3Vnm20Sm7nXbwZs5N2ugz3EpUQvXwqHdHWzc1T8uKPD5LTDM8UBpVoF test 9G3mWarrp43SvoidITriFhzHmyVWNd6n2LIVocr3pOai4DOlkAn7QDup6z6spMAf8UcI4wbfoSzG0k5Qy1rGBhPaJKJRW2 MC9ma3U3rnjAOBtEUHZ2qfOUpfMNgPlGpvzr4IGNNFf9RFlF7yRUBvRnYxyonIWPPiR1x1wWgxc20o5cW4GU7kytAOuGlpzpykcAxCJLLP6wJegaMhAeb8xBLpuBetNEbfcyyOcJBun5BhmFOmv8 test IvICWx2wlYZ61YDBpPcIpqnMb9MHwT8GroC1YITZBlNGBHMpAe4d2sNZe9d0Wvfbv5mMo30Bm1Pa5S3x38jgu6y0BaqZl9GhlukE9CqPJGUsJZ5suDH19WiOrvz7mXwXhi4lWm1YdwNi0xhVnXITtmKq5rikIS6dul1USgDf3TwyLYpyCG46Xj92PssJmnhPdH1WAnvXY sbs8RaemyqmPggtGNwU2JjuPjdmQRakIusv2WimN7zG8R8Pf1225IAJ2j8aiZBrxnjmrucaYOQCrLm7e2Q5q8 test HOkCEJJGHVLYJtGgHKa1PRQ5qCcsIAUdkW3yRfdulutteLe3We9z9XQvWuTYMLDPpOJqMzDNTGpTYts7AL8pFog1k82XVuMZ6ItccxOBpuzDcahH4wDqCGjak8qPVxmnrGmSsrdUHVz6SrScElMo0nOF8RIpYAVdJr5NxWIK1uzc1iIiZnbUD6uDNmBkmfec6IgK6aqnEZaGLDJXDHSYfzWUOi7y3KNPl0CghL9BId8v4040mCKMfmdthWWLJ2tpWIo1482ghiU5 2qtrzgFgYKfyfr4X6FXzN3hM3bLnuwItQrTCEp3BYz79bCAaQGhicZzqE83Mh2 test IIVID622qlEyVEGuEmNJ5JteEzbpklhTKnVMflzzWyWbZe6kIgeUr9mxWjkJGisvRbZKwfnojeC82M1nHgUa4k46x7Dw7mL3rChORjBxBMYjFeOvCsT6kEo3vPeachLUKdkExJbr9Yei0fKyOFSDlxpFhlRKuwGxXu4jGo4CzKDsVsahqzC9iGw53bHiw0V4Pwmdhzv482s3zU9XLTgQr6GuL1I0kSfh9BkVoK5fFvg1hm7ECrt6p8q3kLVjxte EK9W9q2q9etMaPLymcCRZ0XauMDzJY08JeVvovnT2g5hxE7UGW1 test YRotQUivrrXQnhEw55faznZZBU1ULVs4BfYkIkEfS91NetBhona6zrzDwMsXi0FJjdaiJ25lvetPDaMzUs0l6nfkGkVyU376mFPfPkpBKZR2z2Xwzxndi0SkUnqm8jCa7iq2oSJstTdUXtCK2xTXMIh7tiuPVftit GFYQXXI3vY QFe1xShWJgFAqYguQ8gcxMPSzMlyDaPmMuTPgFZDM0cd test NS3fTggxBa4p5jgS4S0nhae05RkYkXGzuNMXeu6IoR9PFqVFnXcBYD0Ld9otrAiqUuIGYGmAjm3Wx29va2UtIFaRhL02ckRfycz3BGfwqYl3TGtjWdKjmxn1WreRIIq5gkbWJws5VQsov0V2U8pGedj N2RDqWgh2tFiJA9fmytgRgqSnqxIwyBMgY5RnE6CZ0 test Iv4QPiWMu0oG70e4nSNtG13O test "
	Match2048 = "BYwnOjWhprPmDncp8qpQ5CY4r1RGZuqKLBowmtMCd wasm ETjLOG685YC4RIjXB0HadNpqYS4M7GPGUVAKRZRC1ibqQqGnuzqX2Hjosm6MKNCp5QifX7Up2phqkFqkjpSu3k59oi6M5YbTMiy4JukVFx2402IlrHU1McK7US0skB1cF0W2ZDpsypNmGJRXRMY0pPsYbw7G2a0xJnhTITXcuF5xJWR1rz5zdGZQbbjZoHZcEnveDFq5kOmCVc wasm DsJVHTsAlypLI9sVtbTLwmE1DG2C6AgUo3GO1DpCx3jV43oXUxaTVJqZO13AYqvNPbxizYZ5BckZFBbJybY3Vnm20Sm7nXbwZs5N2ugz3EpUQvXwqHdHWzc1T8uKPD5LTDM8UBpVoF wasm 9G3mWarrp43SvoidITriFhzHmyVWNd6n2LIVocr3pOai4DOlkAn7QDup6z6spMAf8UcI4wbfoSzG0k5Qy1rGBhPaJKJRW2 MC9ma3U3rnjAOBtEUHZ2qfOUpfMNgPlGpvzr4IGNNFf9RFlF7yRUBvRnYxyonIWPPiR1x1wWgxc20o5cW4GU7kytAOuGlpzpykcAxCJLLP6wJegaMhAeb8xBLpuBetNEbfcyyOcJBun5BhmFOmv8 wasm IvICWx2wlYZ61YDBpPcIpqnMb9MHwT8GroC1YITZBlNGBHMpAe4d2sNZe9d0Wvfbv5mMo30Bm1Pa5S3x38jgu6y0BaqZl9GhlukE9CqPJGUsJZ5suDH19WiOrvz7mXwXhi4lWm1YdwNi0xhVnXITtmKq5rikIS6dul1USgDf3TwyLYpyCG46Xj92PssJmnhPdH1WAnvXY sbs8RaemyqmPggtGNwU2JjuPjdmQRakIusv2WimN7zG8R8Pf1225IAJ2j8aiZBrxnjmrucaYOQCrLm7e2Q5q8 wasm HOkCEJJGHVLYJtGgHKa1PRQ5qCcsIAUdkW3yRfdulutteLe3We9z9XQvWuTYMLDPpOJqMzDNTGpTYts7AL8pFog1k82XVuMZ6ItccxOBpuzDcahH4wDqCGjak8qPVxmnrGmSsrdUHVz6SrScElMo0nOF8RIpYAVdJr5NxWIK1uzc1iIiZnbUD6uDNmBkmfec6IgK6aqnEZaGLDJXDHSYfzWUOi7y3KNPl0CghL9BId8v4040mCKMfmdthWWLJ2tpWIo1482ghiU5 2qtrzgFgYKfyfr4X6FXzN3hM3bLnuwItQrTCEp3BYz79bCAaQGhicZzqE83Mh2 wasm IIVID622qlEyVEGuEmNJ5JteEzbpklhTKnVMflzzWyWbZe6kIgeUr9mxWjkJGisvRbZKwfnojeC82M1nHgUa4k46x7Dw7mL3rChORjBxBMYjFeOvCsT6kEo3vPeachLUKdkExJbr9Yei0fKyOFSDlxpFhlRKuwGxXu4jGo4CzKDsVsahqzC9iGw53bHiw0V4Pwmdhzv482s3zU9XLTgQr6GuL1I0kSfh9BkVoK5fFvg1hm7ECrt6p8q3kLVjxte EK9W9q2q9etMaPLymcCRZ0XauMDzJY08JeVvovnT2g5hxE7UGW1 wasm YRotQUivrrXQnhEw55faznZZBU1ULVs4BfYkIkEfS91NetBhona6zrzDwMsXi0FJjdaiJ25lvetPDaMzUs0l6nfkGkVyU376mFPfPkpBKZR2z2Xwzxndi0SkUnqm8jCa7iq2oSJstTdUXtCK2xTXMIh7tiuPVftit GFYQXXI3vY QFe1xShWJgFAqYguQ8gcxMPSzMlyDaPmMuTPgFZDM0cd wasm NS3fTggxBa4p5jgS4S0nhae05RkYkXGzuNMXeu6IoR9PFqVFnXcBYD0Ld9otrAiqUuIGYGmAjm3Wx29va2UtIFaRhL02ckRfycz3BGfwqYl3TGtjWdKjmxn1WreRIIq5gkbWJws5VQsov0V2U8pGedj N2RDqWgh2tFiJA9fmytgRgqSnqxIwyBMgY5RnE6CZ0 wasm Iv4QPiWMu0oG70e4nSNtG13O wasm "

	Regex4096 = Regex2048 + Regex2048
	Match4096 = Match2048 + Match2048

	Regex8192 = Regex4096 + Regex4096
	Match8192 = Match4096 + Match4096

	Regex16384 = Regex8192 + Regex8192
	Match16384 = Match8192 + Match8192

	Regex32768 = Regex16384 + Regex16384
	Match32768 = Match16384 + Match16384

	Regex65536 = Regex32768 + Regex32768
	Match65536 = Match32768 + Match32768
)

func BenchmarkReplace(b *testing.B) {
	ctx := context.Background()
	cache := wazero.NewCompilationCache()
	defer cache.Close(ctx)

	manifest := Manifest{Wasm: []Wasm{WasmFile{Path: "wasm/replace.wasm"}}}

	config := PluginConfig{
		EnableWasi:    true,
		ModuleConfig:  wazero.NewModuleConfig(),
		RuntimeConfig: wazero.NewRuntimeConfig().WithCompilationCache(cache),
	}

	plugin, err := NewPlugin(ctx, manifest, config, []HostFunction{})
	if err != nil {
		panic(err)
	}

	b.ResetTimer()

	inputs := map[string][]byte{
		"empty": {},
		"2048":  []byte(Regex2048),
		"4096":  []byte(Regex4096),
		"8192":  []byte(Regex8192),
		"16383": []byte(Regex16384),
		"32768": []byte(Regex32768),
	}

	expected := map[string][]byte{
		"empty": {},
		"2048":  []byte(Match2048),
		"4096":  []byte(Match4096),
		"8192":  []byte(Match8192),
		"16383": []byte(Match16384),
		"32768": []byte(Match32768),
	}

	for k, v := range inputs {
		expected := expected[k]
		b.Run(k, func(b *testing.B) {
			input := v
			b.SetBytes(int64(len(input)))
			b.ReportAllocs()

			for i := 0; i < b.N; i++ {
				_, out, err := plugin.Call("run_test", input)
				if err != nil {
					fmt.Println("SOMETHING BAD HAPPENED: ", err)
					panic(err)
				}

				if !equal(out, expected) {
					fmt.Println(string(out))
					panic("invalid regex match")
				}
			}
		})
	}
}

func generateRandomString(length int, seed int64) string {
	rand.Seed(seed)
	const charset = "abcdefghijklmnopqrstuvwxyzABCDEFGHIJKLMNOPQRSTUVWXYZ"
	result := make([]byte, length)
	for i := range result {
		result[i] = charset[rand.Intn(len(charset))]
	}
	return string(result)
}

func wasiPluginConfig() PluginConfig {
	config := PluginConfig{
		ModuleConfig: wazero.NewModuleConfig().WithSysWalltime(),
		EnableWasi:   true,
	}
	return config
}

func manifest(name string) Manifest {
	manifest := Manifest{
		Wasm: []Wasm{
			WasmFile{
				Path: fmt.Sprintf("wasm/%v", name),
				Hash: "",
				Name: "main",
			},
		},
		Config:       make(map[string]string),
		AllowedHosts: []string{},
		AllowedPaths: make(map[string]string),
	}
	return manifest
}

func plugin(t *testing.T, manifest Manifest, funcs ...HostFunction) (*Plugin, bool) {
	ctx := context.Background()
	config := wasiPluginConfig()

	plugin, err := NewPlugin(ctx, manifest, config, funcs)

	if err != nil {
		t.Errorf("Could not create plugin: %v", err)
		return nil, false
	}

	return plugin, true
}

func assertCall(t *testing.T, err error, exit uint32) bool {
	if err != nil {
		t.Error(err)
		return false
	} else if exit != 0 {
		t.Errorf("Call failed. Exit code: %v", exit)
		return false
	}

	return true
}

func uintToLEBytes(num uint) []byte {
	var bytes [4]byte
	bytes[0] = byte(num)
	bytes[1] = byte(num >> 8)
	bytes[2] = byte(num >> 16)
	bytes[3] = byte(num >> 24)
	return bytes[:]
}

func uintFromLEBytes(bytes []byte) uint {
	return uint(bytes[0]) | uint(bytes[1])<<8 | uint(bytes[2])<<16 | uint(bytes[3])<<24
}<|MERGE_RESOLUTION|>--- conflicted
+++ resolved
@@ -666,56 +666,6 @@
 	}
 }
 
-<<<<<<< HEAD
-func BenchmarkInitialize(b *testing.B) {
-	ctx := context.Background()
-	cache := wazero.NewCompilationCache()
-	defer cache.Close(ctx)
-
-	b.ResetTimer()
-	b.Run("noop", func(b *testing.B) {
-		b.ReportAllocs()
-		for i := 0; i < b.N; i++ {
-			manifest := Manifest{Wasm: []Wasm{WasmFile{Path: "wasm/noop.wasm"}}}
-
-			config := PluginConfig{
-				EnableWasi:    true,
-				ModuleConfig:  wazero.NewModuleConfig(),
-				RuntimeConfig: wazero.NewRuntimeConfig(),
-			}
-
-			_, err := NewPlugin(ctx, manifest, config, []HostFunction{})
-			if err != nil {
-				panic(err)
-			}
-		}
-	})
-}
-
-func BenchmarkInitializeWithCache(b *testing.B) {
-	ctx := context.Background()
-	cache := wazero.NewCompilationCache()
-	defer cache.Close(ctx)
-
-	b.ResetTimer()
-	b.Run("noop", func(b *testing.B) {
-		b.ReportAllocs()
-		for i := 0; i < b.N; i++ {
-			manifest := Manifest{Wasm: []Wasm{WasmFile{Path: "wasm/noop.wasm"}}}
-
-			config := PluginConfig{
-				EnableWasi:    true,
-				ModuleConfig:  wazero.NewModuleConfig(),
-				RuntimeConfig: wazero.NewRuntimeConfig().WithCompilationCache(cache),
-			}
-
-			_, err := NewPlugin(ctx, manifest, config, []HostFunction{})
-			if err != nil {
-				panic(err)
-			}
-		}
-	})
-=======
 func TestJsonManifest(t *testing.T) {
 	m := `
 	{
@@ -750,7 +700,56 @@
 		assert.Equal(t, sys.ExitCodeDeadlineExceeded, exit, "Exit code must be `sys.ExitCodeDeadlineExceeded`")
 		assert.Equal(t, "module closed with context deadline exceeded", err.Error())
 	}
->>>>>>> 055ce19f
+}
+
+func BenchmarkInitialize(b *testing.B) {
+	ctx := context.Background()
+	cache := wazero.NewCompilationCache()
+	defer cache.Close(ctx)
+
+	b.ResetTimer()
+	b.Run("noop", func(b *testing.B) {
+		b.ReportAllocs()
+		for i := 0; i < b.N; i++ {
+			manifest := Manifest{Wasm: []Wasm{WasmFile{Path: "wasm/noop.wasm"}}}
+
+			config := PluginConfig{
+				EnableWasi:    true,
+				ModuleConfig:  wazero.NewModuleConfig(),
+				RuntimeConfig: wazero.NewRuntimeConfig(),
+			}
+
+			_, err := NewPlugin(ctx, manifest, config, []HostFunction{})
+			if err != nil {
+				panic(err)
+			}
+		}
+	})
+}
+
+func BenchmarkInitializeWithCache(b *testing.B) {
+	ctx := context.Background()
+	cache := wazero.NewCompilationCache()
+	defer cache.Close(ctx)
+
+	b.ResetTimer()
+	b.Run("noop", func(b *testing.B) {
+		b.ReportAllocs()
+		for i := 0; i < b.N; i++ {
+			manifest := Manifest{Wasm: []Wasm{WasmFile{Path: "wasm/noop.wasm"}}}
+
+			config := PluginConfig{
+				EnableWasi:    true,
+				ModuleConfig:  wazero.NewModuleConfig(),
+				RuntimeConfig: wazero.NewRuntimeConfig().WithCompilationCache(cache),
+			}
+
+			_, err := NewPlugin(ctx, manifest, config, []HostFunction{})
+			if err != nil {
+				panic(err)
+			}
+		}
+	})
 }
 
 func BenchmarkNoop(b *testing.B) {
